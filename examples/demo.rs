--- conflicted
+++ resolved
@@ -1,61 +1,15 @@
-<<<<<<< HEAD
-use std::sync::{Arc, Mutex};
-
-use egui_demo_lib::WrapApp;
-use egui_sfml::SfEgui;
-use epi::{backend, Frame};
-use epi::{backend::RepaintSignal, App, IntegrationInfo, TextureAllocator};
-=======
 use egui_demo_lib::DemoWindows;
 use egui_sfml::SfEgui;
->>>>>>> 8e34593c
 use sfml::{
     graphics::{Color, Rect, RenderTarget, RenderWindow, View},
     window::{Event, Style, VideoMode},
 };
 
-<<<<<<< HEAD
-struct RepaintSig {}
-
-impl RepaintSignal for RepaintSig {
-    fn request_repaint(&self) {}
-}
-
-struct TexAlloc {}
-
-impl TextureAllocator for TexAlloc {
-    fn alloc(&self, image: epi::Image) -> epi::egui::TextureId {
-        todo!()
-    }
-
-    fn free(&self, id: epi::egui::TextureId) {
-        todo!()
-    }
-}
-
-=======
->>>>>>> 8e34593c
 fn main() {
     let vm = VideoMode::desktop_mode();
     let mut rw = RenderWindow::new(vm, "Egui test", Style::NONE, &Default::default());
     rw.set_position((0, 0).into());
     rw.set_vertical_sync_enabled(true);
-<<<<<<< HEAD
-    let mut app_out = backend::AppOutput::default();
-    let mut ta = TexAlloc {};
-    let mut frame = Frame(Arc::new(Mutex::new(backend::FrameData {
-        info: IntegrationInfo {
-            cpu_usage: None,
-            native_pixels_per_point: None,
-            prefer_dark_mode: None,
-            web_info: None,
-            name: "egui-sfml",
-        },
-        output: app_out,
-        repaint_signal: Arc::new(RepaintSig {}),
-    })));
-=======
->>>>>>> 8e34593c
     let mut sfegui = SfEgui::new(&rw);
     let mut demo = DemoWindows::default();
     while rw.is_open() {
