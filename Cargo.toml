[package]
name = "egui-sfml"
version = "0.1.0"
authors = ["crumblingstatue <radiantstatue@gmail.com>"]
edition = "2018"

[dependencies]
egui = "0.16.1"
glu-sys = "0.1.4"

[dependencies.sfml]
git = "https://github.com/alexdevteam/rust-sfml"
features = ["graphics"]
rev = "106f195e9c2cc44e4808c9832a9671d3d1fc44ee"
default-features = false

[dev-dependencies]
<<<<<<< HEAD
egui_demo_lib = "0.16.0"
epi = "0.16.0"
=======
egui_demo_lib = { git = "https://github.com/emilk/egui.git" }
>>>>>>> 8e34593c
<|MERGE_RESOLUTION|>--- conflicted
+++ resolved
@@ -5,7 +5,7 @@
 edition = "2018"
 
 [dependencies]
-egui = "0.16.1"
+egui = "0.18.1"
 glu-sys = "0.1.4"
 
 [dependencies.sfml]
@@ -15,9 +15,4 @@
 default-features = false
 
 [dev-dependencies]
-<<<<<<< HEAD
-egui_demo_lib = "0.16.0"
-epi = "0.16.0"
-=======
-egui_demo_lib = { git = "https://github.com/emilk/egui.git" }
->>>>>>> 8e34593c
+egui_demo_lib = "0.18.0"